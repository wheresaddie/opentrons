const childProcess = require('child_process')
const electron = require('electron')
const path = require('path')

const {app} = electron

class ServerManager {
<<<<<<< HEAD
  constructor() {
=======
  constructor () {
>>>>>>> f9328fe6
    this.serverProcess = null
    this.processName = null
  }

<<<<<<< HEAD
  start() {
=======
  start () {
>>>>>>> f9328fe6
    const userDataPath = app.getPath('userData')
    console.log('User Data Path', userDataPath)
    let backendPath

    let backends = {
      'darwin': '/backend-dist/mac/otone_server',
      'linux': '/backend-dist/linux/otone_server',
      'win32': '\\backend-dist\\win\\otone_server.exe'
    }

    if (!(process.platform in backends)) {
      console.log('\n\n\n\nunknown OS: ' + process.platform + '\n\n\n\n')
      return
    }

<<<<<<< HEAD
    backend_path = app.getAppPath() + backends[process.platform]
    process.env['appVersion'] = app.getVersion()
    this.execFile(backend_path, [userDataPath])
=======
    backendPath = app.getAppPath() + backends[process.platform]
    process.env['appVersion'] = app.getVersion()
    this.execFile(backendPath, [userDataPath])
>>>>>>> f9328fe6
  }

  /**
  * Starts an executable in a separate process
  * @param {param} filePath - path to an executable
  * @param {Array} extraArgs - Array of arguments to pass during invocation of file
  */
<<<<<<< HEAD
  execFile(filePath, extraArgs) {
    this.serverProcess = child_process.execFile(
      filePath,
      extraArgs,
      {stdio: 'ignore' },
=======
  execFile (filePath, extraArgs) {
    this.serverProcess = childProcess.execFile(
      filePath,
      extraArgs,
      { stdio: 'ignore' },
>>>>>>> f9328fe6
      function (error, stdout, stderr) {
        console.log(stdout)
        console.log(stderr)
        if (error) {
          throw error
        }
      })

    this.processName = path.basename(this.serverProcess.spawnfile)
    console.log(
        'Backend process successfully started with PID', this.serverProcess.pid,
        'and using spawnfile', this.processName
      )
  }
<<<<<<< HEAD
  shutdown() {
    if (process.platform == 'darwin') {
      child_process.spawnSync('pkill', ['-9', this.processName])
    } else if (process.platform == 'win32') {
      child_process.spawnSync('taskkill', ['/t', '/f', '/im', this.processName])
=======
  shutdown () {
    if (process.platform === 'darwin') {
      childProcess.spawnSync('pkill', ['-9', this.processName])
    } else if (process.platform === 'win32') {
      childProcess.spawnSync('taskkill', ['/t', '/f', '/im', this.processName])
>>>>>>> f9328fe6
    }
    console.log('backend process successfully shutdown')
  }
}

module.exports = {
  ServerManager
}<|MERGE_RESOLUTION|>--- conflicted
+++ resolved
@@ -5,20 +5,12 @@
 const {app} = electron
 
 class ServerManager {
-<<<<<<< HEAD
-  constructor() {
-=======
   constructor () {
->>>>>>> f9328fe6
     this.serverProcess = null
     this.processName = null
   }
 
-<<<<<<< HEAD
-  start() {
-=======
   start () {
->>>>>>> f9328fe6
     const userDataPath = app.getPath('userData')
     console.log('User Data Path', userDataPath)
     let backendPath
@@ -34,15 +26,9 @@
       return
     }
 
-<<<<<<< HEAD
-    backend_path = app.getAppPath() + backends[process.platform]
-    process.env['appVersion'] = app.getVersion()
-    this.execFile(backend_path, [userDataPath])
-=======
     backendPath = app.getAppPath() + backends[process.platform]
     process.env['appVersion'] = app.getVersion()
     this.execFile(backendPath, [userDataPath])
->>>>>>> f9328fe6
   }
 
   /**
@@ -50,19 +36,11 @@
   * @param {param} filePath - path to an executable
   * @param {Array} extraArgs - Array of arguments to pass during invocation of file
   */
-<<<<<<< HEAD
-  execFile(filePath, extraArgs) {
-    this.serverProcess = child_process.execFile(
-      filePath,
-      extraArgs,
-      {stdio: 'ignore' },
-=======
   execFile (filePath, extraArgs) {
     this.serverProcess = childProcess.execFile(
       filePath,
       extraArgs,
       { stdio: 'ignore' },
->>>>>>> f9328fe6
       function (error, stdout, stderr) {
         console.log(stdout)
         console.log(stderr)
@@ -77,19 +55,11 @@
         'and using spawnfile', this.processName
       )
   }
-<<<<<<< HEAD
-  shutdown() {
-    if (process.platform == 'darwin') {
-      child_process.spawnSync('pkill', ['-9', this.processName])
-    } else if (process.platform == 'win32') {
-      child_process.spawnSync('taskkill', ['/t', '/f', '/im', this.processName])
-=======
   shutdown () {
     if (process.platform === 'darwin') {
       childProcess.spawnSync('pkill', ['-9', this.processName])
     } else if (process.platform === 'win32') {
       childProcess.spawnSync('taskkill', ['/t', '/f', '/im', this.processName])
->>>>>>> f9328fe6
     }
     console.log('backend process successfully shutdown')
   }
