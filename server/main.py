--- conflicted
+++ resolved
@@ -10,10 +10,6 @@
 from flask_cors import CORS
 
 from opentrons.robot import Robot
-<<<<<<< HEAD
-=======
-from opentrons.instruments import Pipette
->>>>>>> 2a919fd2
 from opentrons.containers import placeable
 from opentrons.util import trace
 from opentrons.util.vector import VectorEncoder
@@ -62,14 +58,9 @@
         exec(code, globals(), locals())
         robot.simulate()
         if len(robot._commands) == 0:
-<<<<<<< HEAD
             error = (
                 "This protocol does not contain any commands for the robot."
             )
-=======
-            error = ("This protocol does not contain "
-                     "any commands for the robot.")
->>>>>>> 2a919fd2
             api_response['errors'] = error
     except Exception as e:
         api_response['errors'] = [str(e)]
